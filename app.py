"""
Main application window to create shopping lists from.
"""
<<<<<<< HEAD
from functools import partial
=======
from configparser import ConfigParser
import datetime as dt
>>>>>>> 3685740a
import os
from pathlib import Path
import time

from PyQt5.QtWidgets import (
    QAction,
    QButtonGroup,
    QCheckBox,
    QDialog,
    QGridLayout,
    QGroupBox,
    QHBoxLayout,
    QInputDialog,
    QLabel,
    QLineEdit,
    QMainWindow,
    QMenu,
    QMessageBox,
    QPushButton,
    QTextEdit,
    QVBoxLayout,
    QWidget,
)
from PyQt5.QtGui import QTextCursor
from PyQt5.QtCore import pyqtSignal, QObject, QThread
import yaml

import shopping_list

DAYS = ('Sunday',
    'Monday',
    'Tuesday',
    'Wednesday',
    'Thursday',
    'Friday',
    'Saturday'
)

class StringMonitor(QObject):
    """
    Monitors a string.IO for changes.

    Parameters
    ----------
    monitor_str : io.StringIO
        The string to watch.
    """

    string_changed = pyqtSignal(str)

    def __init__(self, monitor_str):
        super().__init__()
        self.monitor_str = monitor_str
        self.alive = True
        self.cur_len = len(self.monitor_str.getvalue())

    def run(self):
        """
        Periodically monitor the length of string.io
        if it changes, notify the main gui.
        """
        while self.alive:
            time.sleep(0.5)
            value = self.monitor_str.getvalue()
            if value != self.cur_len:
                self.string_changed.emit(value)
                self.cur_len = value

class ShoppingWorker(QObject):
    """
    Runs the main function of shopping list.

    Parameters
    ----------
    sheet_names : dict
        Names of the sheets to load and the days
        to use from them.
    out_file : Path
        The path to the output file.
    string_io : io.StringIO
        String to monitor for changes.
    already_have : set
        A set of names that should be ignored.
    """

    finished = pyqtSignal()

    def __init__(self, sheet_names, out_file, string_io, already_have):
        super().__init__()
        self.sheet_names = sheet_names
        self.out_file = out_file
        self.string_io = string_io
        self.already_have = already_have

    def run(self):
        """
        Builds the shopping list on a thread.
        """
        shopping_list.main(
            self.sheet_names, self.out_file, self.string_io, self.already_have)
        self.finished.emit()

class HaveCheck(QCheckBox):
    """
    Subclassing the Checkbox to catch
    the right click events.

    """

    new_name = pyqtSignal(QCheckBox, str)
    remove_name = pyqtSignal(QCheckBox)

    def contextMenuEvent(self, event):
        """
        Handles the right click scenario for check boxes

        Parameters
        ==========
        event : QtGui.QContextMenuEvent
            The event.
        """
        con_menu = QMenu(self)
        new_name_act = con_menu.addAction("Change Name")
        remove_act = con_menu.addAction("Delete")
        action = con_menu.exec_(self.mapToGlobal(event.pos()))
        if action == new_name_act:
            text, ok_pressed = QInputDialog.getText(self,
                'Enter new name',
                'Name: ',)
            if text and ok_pressed:
                self.new_name.emit(self, text)
        elif action == remove_act:
            self.remove_name.emit(self)

class AlreadyHave(QDialog):
    """
    Widget that allows manipulation of the underlying
    ini file and can set and remove different names
    to be ignored.
    """

    MAX_ROWS = 10

    def __init__(self, parent, config_path):
        super().__init__(parent)
        self.setWindowTitle('Check boxes to modify values')
        self.config_path = config_path
        self.names = {}
        with open(self.config_path, 'rb') as y_file:
            self.names = yaml.load(y_file, yaml.Loader)['names']
        self.save_and_close = QPushButton('Save and Close')
        self.cancel_but = QPushButton('Cancel')
        self.create_new = QPushButton('New')
        self.create_new.clicked.connect(self.new_element)
        self.save_and_close.clicked.connect(self.accept)
        self.cancel_but.clicked.connect(self.reject)
        #Checkboxes.
        self.checks = QWidget()
        self.check_layout = QGridLayout(self.checks)
        for food, used in self.names.items():
            self.new_check(food, used)
        #Main Layout
        self.main_layout = QGridLayout(self)
        self.resize(400,400)
        self.refresh_layout()

    def refresh_layout(self):
        """
        Clears the main layout and rebuilds it.
        """
        for _ in range(self.main_layout.count()):
            layout_item = self.main_layout.takeAt(0)
            layout_item.widget().setParent(None)
        self.main_layout.addWidget(self.create_new,     0, 1)
        self.main_layout.addWidget(self.checks,         1, 0, 2, 1)
        self.main_layout.addWidget(self.cancel_but,     2, 0)
        self.main_layout.addWidget(self.save_and_close, 2, 1)

    def new_check(self, name, val):
        """
        Convenience method to add a new check box.

        Parameters
        ----------
        name : str
            Name of the new checkbox.
        val : bool
            Representing the state of the checkbox.
        """
        name_check = HaveCheck(name)
        name_check.setChecked(val)
        func = lambda:self.name_change(name, name_check.isChecked())
        name_check.clicked.connect(func)
        name_check.new_name.connect(self.modify_name)
        name_check.remove_name.connect(self.remove_name)
        #Compute what row and col this should be added to based on
        #the number of items in the layout.
        num_items = self.check_layout.count()
        row = num_items % self.MAX_ROWS
        col = num_items // self.MAX_ROWS
        self.check_layout.addWidget(name_check, row, col)

    def new_element(self):
        """
        Creates a widget to request the new name
        and modifies the layout to include the new checkbox.
        """
        text, ok_pressed = QInputDialog.getText(
            self,
            'Provide a name',
            'Name:')
        if text and ok_pressed:
            self.new_check(text, True)
            self.name_change(text, True)
        self.refresh_layout()

    def modify_name(self, widget, new_name):
        """
        Updates the name in the dictionary to the new
        one preserving the state.

        Parameters
        ----------
        widget : HaveCheck
            The widget to eliminate and replace.
        new_name : str
            The new name for the dictionary.
        """
        self.names.pop(widget.text())
        self.take_check(widget)
        self.new_check(new_name, widget.isChecked())
        self.name_change(new_name, widget.isChecked())
        self.refresh_layout()

    def take_check(self, widget):
        """
        Convenience method to handle removing a widget
        from a layout consistently.

        Parameters
        ----------
        widget : QWidget
            The widget to remove from the check layout.
        """
        idx = self.check_layout.indexOf(widget)
        self.check_layout.takeAt(idx)
        widget.setParent(None)

    def remove_name(self, widget):
        """
        Removes a name from config.

        Parameters
        ----------
        widget : HaveCheck
            The widget to delete.
        """
        self.names.pop(widget.text())
        self.take_check(widget)
        self.refresh_layout()

    def name_change(self, name, is_checked):
        """
        Modifies name in the internal config.

        Parameters
        ----------
        name : str
            Name of the value to update.
        is_checked : bool
            The state for the name.
        """
        self.names[name] = is_checked

    def accept(self):
        """
        Saves the cfg to the file.
        """
        with open(self.config_path, 'rb') as y_file:
            yml_dict = yaml.load(y_file, yaml.Loader)
            yml_dict['names'] = self.names
        with open(self.config_path, 'w') as y_file:
            yaml.dump(yml_dict, y_file, yaml.Dumper)
        super().accept()

class SheetData(QDialog):
    """
    Spawns when a sheet name button is pressed. Allows
    for fine control of days by sheet names.

    Parameters
    ----------
    sheet_name_data : dict
        The current sheet name data for this Sheet.

    """

    def __init__(self, parent, sheet_name):
        super().__init__(parent)
        self.sheet_name = sheet_name
        with open(self.parent().PATH, 'rb') as y_file:
            self.sheets = yaml.load(y_file, yaml.Loader)['sheets']
            self.current_sheet = self.sheets[self.sheet_name]
        layout = QFormLayout(self)
        layout.addRow('Editing Sheet', QLabel(sheet_name))
        for day in DAYS:
            new_check = QCheckBox(day)
            if self.current_sheet is None:
                new_check.setChecked(True)
            has_day = self.current_sheet.get(day)
            if has_day is None:
                new_check.setChecked(True)
            else:
                new_check.setChecked(has_day)
            new_check.toggled.connect(partial(self.update_sheet, new_check))
            layout.addWidget(new_check)
        save_but = QPushButton('Save')
        save_but.clicked.connect(self.accept)
        layout.addWidget(save_but)

    def update_sheet(self, check_box):
        """
        When a checkbox is checked it will tell us its state.
        """
        if self.current_sheet is None:
            self.current_sheet = {}
            self.sheets[self.sheet_name] = self.current_sheet
        self.current_sheet[check_box.text()] = check_box.isChecked()
        for thing in self.sheets:
            print(thing, self.sheets[thing])

    def accept(self):
        """
        Accepts and saves and closes the yaml.
        """
        with open(self.parent().PATH, 'rb') as y_file:
            cur_yml = yaml.load(y_file, yaml.Loader)
            cur_yml['sheets'] = self.sheets
        with open(self.parent().PATH, 'w') as y_file:
            yaml.dump(cur_yml, y_file, yaml.Dumper)
        super().accept()

class MainWidget(QMainWindow):
    """
    Primary application entry point.

    Parameters
    ----------
    log_capture_string : io.StringIO
        A dynamic string that contains logging
        information, tied to the QTextEdit to display
        elements as logging is logged.

    """

    PATH = Path('config.yml')

    def __init__(self, string_io):
        super().__init__()
        self.setWindowTitle('Shopping List Creator')
        self.check_config()
        with open(self.PATH, 'rb') as y_file:
            cfg_dict = yaml.load(y_file, yaml.Loader)
        self._threaded = cfg_dict['threaded']
        #Checkable days.
<<<<<<< HEAD
=======
        today = dt.date.today()
>>>>>>> 3685740a
        self.already_haves = None
        already_have_act = QAction('Edit Already Haves', self)
        already_have_act.triggered.connect(self.edit_already_haves)
        threaded_act = QAction('Threaded', self)
        threaded_act.setCheckable(True)
        threaded_act.setChecked(self._threaded)
        threaded_act.toggled.connect(self.change_threaded_state)
        file_menu = self.menuBar().addMenu('File')
        file_menu.addAction(already_have_act)
        edit_menu = self.menuBar().addMenu('Edit')
        edit_menu.addAction(threaded_act)
        self.string_io = string_io
        self.button_group = QButtonGroup()
        self.button_group.setExclusive(False)
<<<<<<< HEAD
        for day in DAYS:
            new_day = QCheckBox(day, self)
=======
        for day_num in range(7):
            day = today + dt.timedelta(days=day_num)
            new_day = QCheckBox(day.strftime('%A (%m/%d)'), self)
>>>>>>> 3685740a
            self.button_group.addButton(new_day)
        #Name of the file.
        self.file_name = QLineEdit()
        self.file_name.setText('shopping_list')
        #Output directory.
        def_path = Path.home() / 'Desktop'
        self.output_dir = QLineEdit()
        self.output_dir.setText(str(def_path))
        self.status = QTextEdit()
        #Setup the string monitor.
        self.shop_thread = None
        self.shopping_worker = None
        self.mon_thread = None
        self.string_worker = None
        #Contains sheet names and sets.
        self.generate_list_but = QPushButton('Generate List')
        apply_all_but = QPushButton('Apply To All Sheets')
        #Signals
        self.generate_list_but.clicked.connect(self.make_shopping_list)
        apply_all_but.clicked.connect(self.update_all_sheet_data)
        #Layout
        day_group = QGroupBox('Days')
        layout = QHBoxLayout(day_group)
        for button in self.button_group.buttons():
            button.setChecked(True)
            layout.addWidget(button)
<<<<<<< HEAD
        layout.addWidget(apply_all_but)
        sheet_group = QGroupBox('Sheets')
        layout = QHBoxLayout(sheet_group)
        for sheet_name in self.get_sheet_data():
            new_button = QPushButton(sheet_name)
            new_button.clicked.connect(partial(self.edit_sheet_data, sheet_name))
            layout.addWidget(new_button)
        widget = QWidget()
        layout = QFormLayout(widget)
        layout.addRow('Select Days', day_group)
        layout.addWidget(sheet_group)
        layout.addRow('FileName', self.file_name)
        layout.addRow('Output Directory', self.output_dir)
        layout.addRow('Status', self.status)
=======
        name_line = QWidget()
        layout = QHBoxLayout(name_line)
        layout.addWidget(QLabel('File name'))
        layout.addWidget(self.file_name)
        out_line = QWidget()
        layout = QHBoxLayout(out_line)
        layout.addWidget(QLabel('Output Directory'))
        layout.addWidget(self.output_dir)
        widget = QWidget()
        layout = QVBoxLayout(widget)
        layout.addWidget(day_group)
        layout.addWidget(name_line)
        layout.addWidget(out_line)
        layout.addWidget(QLabel('Status'))
        layout.addWidget(self.status)
>>>>>>> 3685740a
        layout.addWidget(self.generate_list_but)
        self.setCentralWidget(widget)
        self.edit_already_haves()

    def change_threaded_state(self, state):
        """
        Modifies the threaded state.
        """
        self._threaded = state
        with open(self.PATH, 'rb') as y_file:
            yaml_dict = yaml.load(y_file, yaml.Loader)
            yaml_dict['threaded'] = self._threaded
        with open(self.PATH, 'w') as y_file:
            yaml_dict = yaml.dump(yaml_dict, y_file, yaml.Dumper)

    def edit_sheet_data(self, sheet_name):
        """
        Called when a button is pressed in the GUI spawns
        the sheet editor.
        """
        dialog = SheetData(self, sheet_name)
        dialog.open()

    def update_all_sheet_data(self):
        """
        Casts all data from the main gui to each sheet name in the
        configuration.
        """
        result = QMessageBox.information(
            self,
            'Update All',
            'Warning this will update all current user sheet days!',
            QMessageBox.Ok | QMessageBox.Cancel,
            QMessageBox.Ok
            )
        if result == QMessageBox.Cancel:
            return
        #Now go through and update all sheet data to match
        #the current buttons.
        with open(self.PATH, 'rb') as y_file:
            yml_dict = yaml.load(y_file, yaml.Loader)
        sheets = yml_dict['sheets']
        full_day_data = {}
        for button in self.button_group.buttons():
            full_day_data[button.text()] = button.isChecked()
        #Now go over each sheet and set their data.
        for sheet_name, day_data in sheets.items():
            if day_data is None:
                sheets[sheet_name] = {}
            sheets[sheet_name] = full_day_data
        with open(self.PATH, 'w') as y_file:
            yaml.dump(yml_dict, y_file, yaml.Dumper)             

    def check_for_keyfile(self):
        """
        Validates there is a key to connect to sheets.

        Raises
        ------
        FileNotFoundError
            When the keyfile isn't setup correctly.
        """
        keyfile = Path('pers_key.json')
        if not keyfile.exists():
            key_text, ok_pressed = QInputDialog.getText(self,
                'No Key File detected, create new',
                'Key:')
            if key_text and ok_pressed:
                with open(keyfile, 'w') as k_file:
                    k_file.write(key_text)
        if not keyfile.exists():
            raise FileNotFoundError('Must have a key file to continue!')

    def edit_already_haves(self):
        """
        Creates the widget to modify already haves.
        """
        self.already_haves = AlreadyHave(self.centralWidget(), self.PATH)
        self.already_haves.open()

    def update_status(self, new_value):
        """
        Updates the status editor with the new value.

        Parameters
        ----------
        new_value : str
            New status string.
        """
        self.status.setText(new_value)
        self.status.moveCursor(QTextCursor.End)
        self.status.ensureCursorVisible()

    def make_shopping_list(self):
        """
        Builds the shopping list when geenrate is chosen.
        """
        already_have = self.get_already_have()
        self.build_string_monitor()
        self.generate_list_but.setEnabled(False)
<<<<<<< HEAD
=======
        days = []
        #Buttons always start with today.
        today = dt.date.today()
        for day_num, button in enumerate(self.button_group.buttons()):
            if button.isChecked():
                day = today + dt.timedelta(days=day_num)
                days.append(day)
        days = tuple(days)
>>>>>>> 3685740a
        file_name = os.path.splitext(self.file_name.text())[0] + '.txt'
        out_dir = Path(self.output_dir.text())
        out_file = out_dir / file_name
        if not out_dir.exists():
            self.status.setText(f'Output dir does not exist! {out_dir}')
            return
        self.shop_thread = QThread()
        sheet_data = self.get_sheet_data()
        if self._threaded:
            self.shopping_worker = ShoppingWorker(
                sheet_data, out_file, self.string_io, already_have)
            self.shopping_worker.moveToThread(self.shop_thread)
            self.shopping_worker.finished.connect(self.all_done)
            self.shop_thread.started.connect(self.shopping_worker.run)
            self.shop_thread.start()
        else:
            shopping_list.main(sheet_data, out_file, self.string_io, already_have)

    def get_sheet_data(self):
        """
        Goes through the available sheet names and checks the
        states of their options.
        """
        with open(self.PATH, 'rb') as y_file:
            yml_dict = yaml.load(y_file, yaml.Loader)
            return yml_dict['sheets']

    def check_config(self):
        if not self.PATH.exists():
            self.create_default_config()

    def get_already_have(self):
        """
        Builds the already_have set from the ini file.

        Returns
        =======
        set
            The already have names that should be ignored.
        """
        already_have = set()
        with open(self.PATH, 'rb') as y_file:
            yml_dict = yaml.load(y_file, yaml.Loader)
        for name, food in yml_dict['names'].items():
            if food:
                already_have.add(name)
        return already_have

    def create_default_config(self):
        """
        Builds the default configuration file.
        """
        default_names = (
            'Chris Food Plan',
            "Melia's Food Plan",
            "Bryn's Food Plan")
        yml_dict = {
            'names': {},
            'sheets' : {name:None for name in default_names},
            'threaded':True,
        }
        with open(self.PATH, 'w') as y_file:
            yaml.dump(yml_dict, y_file)

    def build_string_monitor(self):
        """
        Creates the thread for the string worker
        and sets it to the log string.
        """
        self.mon_thread = QThread()
        self.string_worker = StringMonitor(self.string_io)
        self.string_worker.moveToThread(self.mon_thread)
        self.mon_thread.started.connect(self.string_worker.run)
        self.string_worker.string_changed.connect(self.update_status)
        self.mon_thread.start()

    def all_done(self):
        """
        Close the string monitor and re-enable the list
        generator.
        """
        self.string_worker.alive = False
        self.mon_thread.quit()
        self.mon_thread.wait()
        self.shop_thread.quit()
        self.shop_thread.wait()
        self.generate_list_but.setEnabled(True)<|MERGE_RESOLUTION|>--- conflicted
+++ resolved
@@ -1,12 +1,9 @@
 """
 Main application window to create shopping lists from.
 """
-<<<<<<< HEAD
+#pylint: disable=unspecified-encoding, invalid-name
+import datetime as dt
 from functools import partial
-=======
-from configparser import ConfigParser
-import datetime as dt
->>>>>>> 3685740a
 import os
 from pathlib import Path
 import time
@@ -16,6 +13,7 @@
     QButtonGroup,
     QCheckBox,
     QDialog,
+    QFormLayout,
     QGridLayout,
     QGroupBox,
     QHBoxLayout,
@@ -372,10 +370,7 @@
             cfg_dict = yaml.load(y_file, yaml.Loader)
         self._threaded = cfg_dict['threaded']
         #Checkable days.
-<<<<<<< HEAD
-=======
         today = dt.date.today()
->>>>>>> 3685740a
         self.already_haves = None
         already_have_act = QAction('Edit Already Haves', self)
         already_have_act.triggered.connect(self.edit_already_haves)
@@ -390,14 +385,9 @@
         self.string_io = string_io
         self.button_group = QButtonGroup()
         self.button_group.setExclusive(False)
-<<<<<<< HEAD
-        for day in DAYS:
-            new_day = QCheckBox(day, self)
-=======
         for day_num in range(7):
             day = today + dt.timedelta(days=day_num)
             new_day = QCheckBox(day.strftime('%A (%m/%d)'), self)
->>>>>>> 3685740a
             self.button_group.addButton(new_day)
         #Name of the file.
         self.file_name = QLineEdit()
@@ -424,7 +414,6 @@
         for button in self.button_group.buttons():
             button.setChecked(True)
             layout.addWidget(button)
-<<<<<<< HEAD
         layout.addWidget(apply_all_but)
         sheet_group = QGroupBox('Sheets')
         layout = QHBoxLayout(sheet_group)
@@ -432,14 +421,6 @@
             new_button = QPushButton(sheet_name)
             new_button.clicked.connect(partial(self.edit_sheet_data, sheet_name))
             layout.addWidget(new_button)
-        widget = QWidget()
-        layout = QFormLayout(widget)
-        layout.addRow('Select Days', day_group)
-        layout.addWidget(sheet_group)
-        layout.addRow('FileName', self.file_name)
-        layout.addRow('Output Directory', self.output_dir)
-        layout.addRow('Status', self.status)
-=======
         name_line = QWidget()
         layout = QHBoxLayout(name_line)
         layout.addWidget(QLabel('File name'))
@@ -455,7 +436,6 @@
         layout.addWidget(out_line)
         layout.addWidget(QLabel('Status'))
         layout.addWidget(self.status)
->>>>>>> 3685740a
         layout.addWidget(self.generate_list_but)
         self.setCentralWidget(widget)
         self.edit_already_haves()
@@ -507,7 +487,7 @@
                 sheets[sheet_name] = {}
             sheets[sheet_name] = full_day_data
         with open(self.PATH, 'w') as y_file:
-            yaml.dump(yml_dict, y_file, yaml.Dumper)             
+            yaml.dump(yml_dict, y_file, yaml.Dumper)
 
     def check_for_keyfile(self):
         """
@@ -556,17 +536,7 @@
         already_have = self.get_already_have()
         self.build_string_monitor()
         self.generate_list_but.setEnabled(False)
-<<<<<<< HEAD
-=======
         days = []
-        #Buttons always start with today.
-        today = dt.date.today()
-        for day_num, button in enumerate(self.button_group.buttons()):
-            if button.isChecked():
-                day = today + dt.timedelta(days=day_num)
-                days.append(day)
-        days = tuple(days)
->>>>>>> 3685740a
         file_name = os.path.splitext(self.file_name.text())[0] + '.txt'
         out_dir = Path(self.output_dir.text())
         out_file = out_dir / file_name
@@ -592,7 +562,26 @@
         """
         with open(self.PATH, 'rb') as y_file:
             yml_dict = yaml.load(y_file, yaml.Loader)
-            return yml_dict['sheets']
+            sheets = yml_dict['sheets']
+        #Buttons always start with today.
+        today = dt.date.today()
+        days = set()
+        for num in range(7):
+            day = today + dt.timedelta(days=num)
+            days.add(day)
+        fixed_sheets = {}
+        for sheet_name, used_days in sheets.items():
+            partial_days = set()
+            if used_days is None:
+                #Just set all the days.
+                partial_days |= days
+            else:
+                for day in days:
+                    if used_days.get(day.strftime("%A"), False):
+                        partial_days.add(day)
+            fixed_sheets[sheet_name] = partial_days
+        #Then update the fixed sheets as the return.
+        return fixed_sheets
 
     def check_config(self):
         if not self.PATH.exists():
