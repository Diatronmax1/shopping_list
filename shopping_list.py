"""
Generates a text file of shopping list items based
on the sheets created on google drive for Food.
"""
import copy
import datetime as dt
import os
from pathlib import Path
import logging
import math

import gspread
from oauth2client.service_account import ServiceAccountCredentials
import pandas as pd
from pint import UnitRegistry

from elements import ChosenItem, Food, Recipe

os.chdir(Path(__file__).parent)

UREG = UnitRegistry()
UREG.load_definitions('unit_def.txt')

def load_food_plan(worksheet, used_days):
    """
    Creates data frames by days for a worksheet.

    Parameters
    ----------
    worksheet : gspread.models.Spreadsheet
        The worksheet to read the days from.
    used_days : tuple
        Desired days from the sheet.

    Returns
    -------
    dict
        Dictionary by day of pandas data frames.
    """
<<<<<<< HEAD
    week_days = ('Sunday',
        'Monday',
        'Tuesday',
        'Wednesday',
        'Thursday',
        'Friday',
        'Saturday',
    )
    days = {}
    if worksheet is None:
        return days
    use_all = used_days is None
    for sheet in worksheet:
        if sheet.title in week_days:
            #If there is a dictionary it will contain
            #false values for days that should be ignored.
            if use_all or used_days.get(sheet.title, True):
                data = sheet.get_all_values()
                days[sheet.title] = pd.DataFrame(data)
=======
    str_days = {day.strftime('%A').lower():day for day in used_days}
    days = {}
    if worksheet is None:
        return days
    for sheet in worksheet:
        sheet_name = sheet.title.lower()
        sheet_day = str_days.get(sheet_name.lower())
        if sheet_day:
            data = sheet.get_all_values()
            days[sheet_day] = pd.DataFrame(data)
>>>>>>> 3685740a
    return days

def build_food_from_days(user_days):
    """
    Retrieves data for each chosen item by day.

    Parameters
    ----------
    days : tuple
        Named dictionaries containing days for each user.

    Returns
    -------
    dict
        Dictionary by days of extracted data.
    """
    logger = logging.getLogger(__name__)
    ignored_rows = (
        'Breakfast',
        'Lunch',
        'Snack',
        'Dinner',
        'Desert',
        'Stick To',
        'Totals',
        'Differences'
        )
    items = {}
    for sheet_name, days in user_days.items():
        for day, food_sheet in days.items():
            for row, food_row in food_sheet.iterrows():
                log_msg = f'{sheet_name} - {day} - row {row} -'
                name = food_row[0]
                qty_str = food_row[1]
                if name == '' or qty_str == '':
                    continue
                if name in ignored_rows:
                    continue
                try:
                    qty = float(qty_str)
                    unit_type = food_row[2]
                    gram_weight = food_row[12]
                except KeyError as key_exc:
                    msg = f'{log_msg} Failed to retrieve values {key_exc}'
                    logger.warning(msg)
                    continue
                except ValueError:
                    msg = f'{log_msg} Unable to convert qty {food_row[1]}'
                    logger.warning(msg)
                    continue
                #Gurantees Item is available.
                if name and qty:
                    new_item = False
                    item = items.get(name)
                    if item is None:
                        item = ChosenItem(name)
                        new_item = True
                    item.days.add(day)
                    if unit_type == 'grams':
                        if gram_weight == '':
                            continue
                        try:
                            gram_weight = float(gram_weight)
                        except ValueError:
                            msg = f'Failed to convert {name} gram_weight {gram_weight}'
                            logger.warning(msg)
                            continue
                        item.add_grams(qty, gram_weight)
                    elif unit_type == 'servings':
                        item.add_servings(qty)
                    else:
                        msg = f'Unrecognized unit_type {unit_type} for {name}'
                        logger.warning(msg)
                        continue
                    if new_item:
                        items[name] = item
    return items

def load_recipes(recipe_df, raw_df):
    """
    Loads recipes for the shopping list.

    Parameters
    ----------
    recipe_df : pd.DataFrame
        Dataframe to load the recipes from.
    raw_df : pd.DataFrame
        Raw ingredients within the recipes.

    Returns
    -------
    dict
        Recipe objects containing their shopping lists.
    """
    logger = logging.getLogger(__name__)
    cur_recipe = None
    start_track = False
    recipes = {}
    for idx, series in recipe_df.iterrows():
        first_col = series[0]
        if first_col == 'Name':
            #Stop tracking if you encounter name again.
            start_track = False
            #If there was a previous recipe load it into recipes.
            if cur_recipe:
                recipes[recipe_name] = cur_recipe
            recipe_series = recipe_df.iloc[idx+1]
            recipe_name = recipe_series[0]
            rec_per_serv = float(recipe_series[6])
            cur_recipe = Recipe(recipe_name, rec_per_serv)
        if start_track:
            if first_col:
                raw_ing_series = raw_df.loc[first_col]
                ing_name = raw_ing_series['Name']
                serv_str = raw_ing_series['Serving Qty']
                amt_str = series[8]
                try:
                    serv_qty = float(serv_str)
                    #Grab the qty from the recipe.
                    serv_amt = float(amt_str)
                except ValueError:
                    msg = f'Failed to convert {serv_str} or {amt_str} on {ing_name}'
                    logger.warning(msg)
                    continue
                serv_unit = raw_ing_series['Serving Unit']
                amount = serv_qty * UREG(serv_unit)
                #Grab the preferred unit from the recipe.
                rec_unit = series[2]
                food_type = raw_ing_series['Food Type']
                new_food = Food(ing_name, amount, rec_unit, food_type)
                new_food *= serv_amt
                cur_recipe.append(new_food)
        #So the next time in the loop we will look for ingredient names.
        if cur_recipe and first_col == 'Ingredients':
            start_track = True
    return recipes

def load_food_list(wks):
    """
    Loads the active items and recipes
    and returns their information as a dictionary.

    Parameters
    ----------
    wks : gspread.models.Spreadsheet
        Worksheet to read data from.

    Returns
    dict, dict
        Other and recipes organized.
    """
    logger = logging.getLogger(__name__)
    master_df = None
    recipe_df = None
    raw_df = None
    for sheet in wks:
        title = sheet.title.lower()
        if title == 'master':
            data = sheet.get_all_values()
            master_df = pd.DataFrame(data)
            master_df = master_df.set_index(master_df[0])
        elif title == 'recipes':
            data = sheet.get_all_values()
            recipe_df = pd.DataFrame(data)
        elif title == 'raw ingredients':
            data = sheet.get_all_values()
            header = data.pop(0)
            raw_df = pd.DataFrame(data, columns=header)
            raw_df = raw_df.set_index(raw_df['Name'])
    if master_df is None:
        logger.exception('Missing master dataframe from food list')
        return None, {}
    if recipe_df is None:
        logger.exception('Missing recipe dataframe')
        return None, {}
    if raw_df is None:
        logger.exception('Missing Raw Ingredient dataframe.')
        return None, {}
    recipes = load_recipes(recipe_df, raw_df)
    return master_df, recipes

def create_shopping_list(items, master_df, recipes, already_have):
    """
    Builds the shopping list based on the items provided.

    Parameters
    ----------
    items : dict
        Chosen items from Food Sheets.
    master_df : pd.DataFrame
        Contains all of the food information.
    recipes : dict
        Dictionary of recipes.
    already_have : set, optional, default=None
        If provided, will skip items that we know we have.

    Returns
    -------
    dict
        A collection of foods with proper servings and
        units appended to them.
    """
    if already_have is None:
        already_have = set()
    logger = logging.getLogger(__name__)
    shopping_list = {}
    for chosen_name, chosen_item in items.items():
        total_s = chosen_item.total_servings()
        total_g = chosen_item.total_grams()
        #Get the item to add to the shopping list if in recipes.
        recipe = recipes.get(chosen_name)
        if recipe:
            #If the number of items requested exceeds 1 recipe
            #round up so that 2 recipe amounts are ordered.
            total_recipes = math.ceil(total_s*recipe.rec_per_serv)
            for ing in recipe.ingredients:
                new_food = copy.copy(ing)
                new_food.days |= chosen_item.days
                new_food *= total_recipes
                ing_name = new_food.name.lower()
                if ing_name in already_have:
                    msg = f'Assuming already have {new_food.amount:.2f} of {ing_name}'
                    logger.info(msg)
                    continue
                if ing.name not in shopping_list:
                    shopping_list[ing.name] = new_food
                else:
                    shopping_list[ing.name] += new_food
            continue
        #Find the item in the master list.
        try:
            master_series = master_df.loc[chosen_name]
        except KeyError:
            msg = f'{chosen_name} cant be found in master list!'
            logger.error(msg)
        new_food_name = master_series[0]
        new_qty_str = master_series[4]
        new_food_unit = master_series[5]
        new_grams_str = master_series[6]
        new_food_type = master_series[11]
        try:
            new_food_qty = float(new_qty_str)
        except ValueError as exc1:
            msg = f'Failed to convert {new_food_name} {new_qty_str} qty {exc1}'
            if total_g is None or total_g == 0:
                logger.warning(msg)
                continue
            try:
                new_food_grams = float(new_grams_str)
                new_food_qty = new_food_grams/total_g
            except ValueError as exc2:
                msg = f'{msg} {exc2}'
                logger.warning(msg)
                continue
        amount = new_food_qty * UREG(new_food_unit)
        new_food = Food(new_food_name, amount, new_food_unit, new_food_type)
        #Update the days this food is needed.
        new_food.days |= chosen_item.days
        new_food *= total_s
        if new_food.name.lower() in already_have:
            msg = f'Assuming already have {new_food.amount:.2f} of {new_food.name}'
            logger.info(msg)
            continue
        if new_food.name not in shopping_list:
            shopping_list[new_food.name] = new_food
        else:
            shopping_list[new_food.name] += new_food
    return shopping_list

def build_groups(shopping_list):
    """
    Takes a list of Food items and creates a dictionary
    organized by food_type. Blank food types will be appended
    to the end as a No Category.

    Parameters
    ----------
    shopping_list : list
        Input list of Food items.

    Returns
    -------
    dict
        Organized by group name (food type), and the food
        items in that group.
    """
    groups = {}
    no_group = []
    for food_item in shopping_list:
        if food_item.food_type == '':
            no_group.append(food_item)
            continue
        if food_item.food_type not in groups:
            groups[food_item.food_type] = []
        groups[food_item.food_type].append(food_item)
    groups['No Category'] = no_group
    return groups

def main(sheet_data, output_file='shopping_list.txt', string_io=None, already_have=None):
    """
    Retrieves data from a google spreadsheet and
    creates a shopping list from it.

    Parameters
    ----------
<<<<<<< HEAD
    sheet_data : dict
        Names of the sheets to open from google and the
        days to use from those sheets.
=======
    usec_days : tuple
        dt.date.Dates that are desired to be aquired
        from the sheets.
>>>>>>> 3685740a
    output_file : str, optional, default='test.txt'
        Output file to put the shopping list.

    Returns
    -------
    bool
        Whether or not the operation succeeded.
    """
    logger = logging.getLogger(__name__)
    logger.setLevel(logging.DEBUG)
    if string_io and not logger.hasHandlers():
        stream_handle = logging.StreamHandler(string_io)
        stream_handle.flush()
        stream_handle.setLevel(logging.DEBUG)
        formatter = logging.Formatter('%(levelname)s - %(message)s')
        stream_handle.setFormatter(formatter)
        logger.addHandler(stream_handle)
<<<<<<< HEAD
=======
    if not any(used_days):
        logger.info('Building sheet for all days')
    else:
        msg = f"Building sheet with {[day.strftime('%A') for day in used_days]}"
        logger.info(msg)
>>>>>>> 3685740a
    scope = ['https://spreadsheets.google.com/feeds',
            'https://www.googleapis.com/auth/drive']
    credentials = ServiceAccountCredentials.from_json_keyfile_name(
            'pers_key.json', scope) # Your json file here
    google_sheets = gspread.authorize(credentials)
    logger.info('Grabbing Chris food')
    days = {}
    for name, used_days in sheet_data.items():
        msg = f'Grabbing food from {name}'
        logger.info(msg)
        try:
            sheet = google_sheets.open(name)
        except gspread.exceptions.APIError:
            msg = f'Unable to open {name}!'
            logger.exception(msg)
            return
        days[name] = load_food_plan(sheet, used_days)
    logger.info('Grabbing master food list')
    master_df, recipes = load_food_list(google_sheets.open('Food List'))
    logger.info('Combining food sheets')
    food_by_day = build_food_from_days(days)
    logger.info('Creating the food list')
    shopping_list = create_shopping_list(food_by_day, master_df, recipes, already_have)
    shopping_list = list(shopping_list.values())
    shopping_list.sort()
    shopping_groups = build_groups(shopping_list)
    today = dt.date.today()
    with open(output_file, 'w+', encoding='utf-8') as s_file:
        first_line = ''
        second_line = ''
        for day_num in range(7):
            day = today + dt.timedelta(days=day_num)
            end = ' '
            if day_num == 6:
                end = ''
            day_block = f"{day.strftime('%A')}{end}"
            first_line += day_block
            date_block = day.strftime('%m/%d')
            add_len = len(day_block) - len(date_block)
            date_block += ' '*add_len
            second_line += date_block
        s_file.write(first_line + '\n')
        s_file.write(second_line + '\n\n')
        for group_name, food_list in shopping_groups.items():
            s_file.write(group_name + '\n')
            s_file.write('-'*len(group_name) + '\n')
            for food_item in food_list:
                s_file.write(f'{food_item}\n')
            s_file.write('\n')
    msg = f'File Created {output_file}'
    logger.info(msg)

if __name__ == '__main__':
    F_NAME = 'shopping_list.txt'
    day = dt.date.today()
    used_days = (day + dt.timedelta(days=num) for num in range(7))
    main((), F_NAME, already_have=set(['cumin']))<|MERGE_RESOLUTION|>--- conflicted
+++ resolved
@@ -37,27 +37,6 @@
     dict
         Dictionary by day of pandas data frames.
     """
-<<<<<<< HEAD
-    week_days = ('Sunday',
-        'Monday',
-        'Tuesday',
-        'Wednesday',
-        'Thursday',
-        'Friday',
-        'Saturday',
-    )
-    days = {}
-    if worksheet is None:
-        return days
-    use_all = used_days is None
-    for sheet in worksheet:
-        if sheet.title in week_days:
-            #If there is a dictionary it will contain
-            #false values for days that should be ignored.
-            if use_all or used_days.get(sheet.title, True):
-                data = sheet.get_all_values()
-                days[sheet.title] = pd.DataFrame(data)
-=======
     str_days = {day.strftime('%A').lower():day for day in used_days}
     days = {}
     if worksheet is None:
@@ -68,7 +47,6 @@
         if sheet_day:
             data = sheet.get_all_values()
             days[sheet_day] = pd.DataFrame(data)
->>>>>>> 3685740a
     return days
 
 def build_food_from_days(user_days):
@@ -374,15 +352,9 @@
 
     Parameters
     ----------
-<<<<<<< HEAD
     sheet_data : dict
         Names of the sheets to open from google and the
         days to use from those sheets.
-=======
-    usec_days : tuple
-        dt.date.Dates that are desired to be aquired
-        from the sheets.
->>>>>>> 3685740a
     output_file : str, optional, default='test.txt'
         Output file to put the shopping list.
 
@@ -400,20 +372,11 @@
         formatter = logging.Formatter('%(levelname)s - %(message)s')
         stream_handle.setFormatter(formatter)
         logger.addHandler(stream_handle)
-<<<<<<< HEAD
-=======
-    if not any(used_days):
-        logger.info('Building sheet for all days')
-    else:
-        msg = f"Building sheet with {[day.strftime('%A') for day in used_days]}"
-        logger.info(msg)
->>>>>>> 3685740a
     scope = ['https://spreadsheets.google.com/feeds',
             'https://www.googleapis.com/auth/drive']
     credentials = ServiceAccountCredentials.from_json_keyfile_name(
             'pers_key.json', scope) # Your json file here
     google_sheets = gspread.authorize(credentials)
-    logger.info('Grabbing Chris food')
     days = {}
     for name, used_days in sheet_data.items():
         msg = f'Grabbing food from {name}'
